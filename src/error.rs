--- conflicted
+++ resolved
@@ -6,11 +6,8 @@
     VersionTooOld,
     ApiResponseFail { fail_code: String, message: String },
     ConnectTestFail,
-<<<<<<< HEAD
+    InitSettingsMissing(String),
     HashMismatch { expected: [u8;20], actual: [u8;20] },
-=======
-    InitSettingsMissing(String),
->>>>>>> ea7e2644
 }
 
 impl Error {
@@ -31,11 +28,8 @@
             Error::VersionTooOld => write!(f, "Your client is too old to connect to the Hentai@Home Network."),
             Error::ApiResponseFail { fail_code, message } => write!(f, "Code={}, Message={}", fail_code, message),
             Error::ConnectTestFail => write!(f, "Connect test failed"),
-<<<<<<< HEAD
+            Error::InitSettingsMissing(settings) => write!(f, "Missing init settings: {}", settings),
             Error::HashMismatch { expected, actual } => write!(f, "Hash missmatch. Expected={:?}, Actual={:?}", expected, actual),
-=======
-            Error::InitSettingsMissing(settings) => write!(f, "Missing init settings: {}", settings),
->>>>>>> ea7e2644
         }
     }
 }