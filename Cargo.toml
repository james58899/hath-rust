[package]
name = "hath-rust"
version = "0.1.0"
edition = "2021"
resolver = "1" # Need for replace openssl-src as it is dev-dependency

[dependencies]
actix-files = "0.6"
actix-tls = { version = "*", default-features = false, features = ["accept"] }
actix-web = { version = "4.0", default-features = false, features = ["macros", "openssl"] }
actix-web-lab = "0.16"
async-stream = "0.3"
chrono = "0.4"
clap = { version = "3.1.5", features = ["derive"] }
cpufeatures = "0.2"
filesize = "0.2"
filetime = "0.2"
futures = "0.3"
hex = "0.4"
log = "0.4"
mimalloc = { version = "0.1", default-features = false }
mime = "0.3"
openssl = { version = "0.10", features = ["vendored"] }
openssl-src = { version = "*", features = ["weak-crypto"] }
parking_lot = { version = "0.12", features = ["hardware-lock-elision", "deadlock_detection"] }
pin-project-lite = "0.2"
rand = { version = "0.8", default-features = false, features = ["small_rng"] }
reqwest = { version = "0.11", default-features = false, features = ["rustls-tls", "stream"] }
tempfile = "3.3"
tokio = { version = "1", features = ["full", "parking_lot"] }
tokio-stream = { version = "0.1", default-features = false, features = ["fs"] }
<<<<<<< HEAD
filesize = "0.2"
regex = "1.5.5"

[target.'cfg(not(target_env = "msvc"))'.dependencies]
tikv-jemallocator = { version = "0.4", features = ["background_threads", "unprefixed_malloc_on_supported_platforms"] }
=======
>>>>>>> 879b97c0

[patch.crates-io]
openssl = { git = "https://github.com/sfackler/rust-openssl" }
openssl-src = { git = 'https://github.com/james58899/openssl-src-rs', branch = "release/111" }
openssl-sys = { git = 'https://github.com/sfackler/rust-openssl' }

[profile.release]
lto = true<|MERGE_RESOLUTION|>--- conflicted
+++ resolved
@@ -29,14 +29,6 @@
 tempfile = "3.3"
 tokio = { version = "1", features = ["full", "parking_lot"] }
 tokio-stream = { version = "0.1", default-features = false, features = ["fs"] }
-<<<<<<< HEAD
-filesize = "0.2"
-regex = "1.5.5"
-
-[target.'cfg(not(target_env = "msvc"))'.dependencies]
-tikv-jemallocator = { version = "0.4", features = ["background_threads", "unprefixed_malloc_on_supported_platforms"] }
-=======
->>>>>>> 879b97c0
 
 [patch.crates-io]
 openssl = { git = "https://github.com/sfackler/rust-openssl" }
